---
title: "Installing the CLI"
description: ""
weight: 1
---

This section contains instructions for installing the command-line interface.

<!--more-->

### Package managers (recommended)

#### macOS

```bash
$ brew install TheThingsNetwork/lorawan-stack/ttn-lw-stack
```

#### Linux

```bash
$ sudo snap install ttn-lw-stack
$ sudo snap alias ttn-lw-stack.ttn-lw-cli ttn-lw-cli
```

### Binaries

You can download [pre-built binaries](https://github.com/TheThingsNetwork/lorawan-stack/releases) for your operating system and processor architecture.

## Configuration

The command-line needs to be configured to connect to your deployment on `thethings.example.com`. You have multiple options to make the configuration file available to the CLI:

1. Environment: `export TTN_LW_CONFIG=/path/to/ttn-lw-cli.yml`
2. Command-line flag: `-c /path/to/ttn-lw-cli.yml`
3. Save as `.ttn-lw-cli.yml` in `$XDG_CONFIG_HOME`, your home directory, or the working directory.

> NOTE: When using the snap packages, `~/.ttn-lw-cli.yml` will fail with permission errors. Choose a different path.

### Generate configuration file

For a standard deployment on `thethings.example.com`, all you need is:

```bash
$ ttn-lw-cli use thethings.example.com [--fetch-ca] [--user] [--overwrite]
```

This will generate and save the required CLI config file. By default, the file is saved on the current directory, use the `--user` to save it under the user config directory.

If the deployment is using a CA that is not already trusted by your system, use the `--fetch-ca` flag to also connect to the server and retrieve the CA required for establishing secure communication.

> NOTE: If the file exists already, it is not overwritten and an error is printed instead. You can use `--overwrite` to overwrite the existing configuration file.

> NOTE: You can also use the `--grpc-port` and `--oauth-server-address` flags to override the default values for the gRPC port and the OAuth server address. These are not needed for standard deployments.

### Manually creating configuration file

Alternatively, you can create a file named `.ttn-lw-cli.yml` and paste the following contents:

```yaml
oauth-server-address: 'https://thethings.example.com/oauth'

identity-server-grpc-address: 'thethings.example.com:8884'
gateway-server-grpc-address: 'thethings.example.com:8884'
network-server-grpc-address: 'thethings.example.com:8884'
application-server-grpc-address: 'thethings.example.com:8884'
join-server-grpc-address: 'thethings.example.com:8884'
device-claiming-server-grpc-address: 'thethings.example.com:8884'
device-template-converter-grpc-address: 'thethings.example.com:8884'
qr-code-generator-grpc-address: 'thethings.example.com:8884'
```

<<<<<<< HEAD
If your deployment uses a custom certificate authority, you'll need to add:

```yaml
ca: /path/to/ca.pem
```

For advanced options, see the [Configuration Reference]({{< ref "/reference/configuration/cli" >}}).
=======
For advanced options, see the [Configuration Reference]({{< ref "/reference/configuration/cli" >}}).

## Auto Completion

Use `ttn-lw-cli complete` to generate an auto-completion script for the `ttn-lw-cli` command. `bash`, `zsh`, `fish` and `powershell` shells are supported:

```bash
$ ttn-lw-cli complete --shell bash --executable ttn-lw-cli > ttn-lw-cli-autocomplete
```

Source the file to enable auto-completion:

```bash
$ . ./ttn-lw-cli-autocomplete
```

Alternatively, put in a default directory so that it is loaded automatically (This directory depends on your Operating System and your shell).

For `bash`, this directory is typically `/etc/bash_completion.d/`:

```bash
$ sudo cp ./ttn-lw-cli-autocomplete /etc/bash_completion.d/
```
>>>>>>> f42ccdf4
<|MERGE_RESOLUTION|>--- conflicted
+++ resolved
@@ -70,15 +70,12 @@
 qr-code-generator-grpc-address: 'thethings.example.com:8884'
 ```
 
-<<<<<<< HEAD
 If your deployment uses a custom certificate authority, you'll need to add:
 
 ```yaml
 ca: /path/to/ca.pem
 ```
 
-For advanced options, see the [Configuration Reference]({{< ref "/reference/configuration/cli" >}}).
-=======
 For advanced options, see the [Configuration Reference]({{< ref "/reference/configuration/cli" >}}).
 
 ## Auto Completion
@@ -101,5 +98,4 @@
 
 ```bash
 $ sudo cp ./ttn-lw-cli-autocomplete /etc/bash_completion.d/
-```
->>>>>>> f42ccdf4
+```