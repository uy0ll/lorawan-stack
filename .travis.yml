--- conflicted
+++ resolved
@@ -99,12 +99,6 @@
   - if [[ "$RUNTYPE" == "js" ]]; then $MAGE js:backendTranslations; fi
   - if [[ "$RUNTYPE" == "js" ]]; then $MAGE js:test jsSDK:test; fi
   - if [[ "$RUNTYPE" == "js" ]]; then $MAGE js:lint jsSDK:lint; fi
-<<<<<<< HEAD
-  - if [[ "$RUNTYPE" == "js" ]]; then $MAGE docs:build; fi
-=======
-  - if [[ "$RUNTYPE" == "js" ]]; then $MAGE version:files; fi
-  - if [[ "$RUNTYPE" == "go.lint" ]]; then $MAGE headers:check; fi
->>>>>>> 0e87bb53
   - if [[ "$RUNTYPE" == "go.lint" ]]; then $MAGE proto:goClean proto:go; fi
   - if [[ "$RUNTYPE" == "go.lint" ]]; then $MAGE go:messages; fi
   - if [[ "$RUNTYPE" == "go.lint" ]]; then $MAGE go:lint; fi
