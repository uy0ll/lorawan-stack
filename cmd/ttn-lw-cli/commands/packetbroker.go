--- conflicted
+++ resolved
@@ -447,8 +447,6 @@
 			if err := util.SetFields(visibility, packetbrokerGatewayVisibilityFlags); err != nil {
 				return err
 			}
-<<<<<<< HEAD
-=======
 			if all, _ := cmd.Flags().GetBool("all"); all {
 				visibility.Location = true
 				visibility.AntennaPlacement = true
@@ -459,7 +457,6 @@
 				visibility.FrequencyPlan = true
 				visibility.PacketRates = true
 			}
->>>>>>> 50706959
 			_, err = ttnpb.NewPbaClient(pba).SetHomeNetworkDefaultGatewayVisibility(ctx, &ttnpb.SetPacketBrokerDefaultGatewayVisibilityRequest{
 				Visibility: visibility,
 			})
