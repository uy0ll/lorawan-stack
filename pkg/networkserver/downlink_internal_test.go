--- conflicted
+++ resolved
@@ -4077,104 +4077,6 @@
 							/*** DevAddr ***/
 							devAddr[3], devAddr[2], devAddr[1], devAddr[0],
 							/*** FCtrl ***/
-<<<<<<< HEAD
-							0b1_0_0_1_0001,
-							/*** FCnt ***/
-							0x25, 0x00,
-						}
-
-						/** FOpts **/
-						b = append(b, test.Must(crypto.EncryptDownlink(
-							nwkSEncKey,
-							devAddr,
-							0x25,
-							[]byte{
-								/* DevStatusReq */
-								0x06,
-							},
-							true,
-						)).([]byte)...)
-
-						/* MIC */
-						mic := test.Must(crypto.ComputeDownlinkMIC(
-							sNwkSIntKey,
-							devAddr,
-							0,
-							0x25,
-							b,
-						)).([4]byte)
-						return append(b, mic[:]...)
-					}(),
-					func(paths ...*ttnpb.DownlinkPath) *ttnpb.TxRequest {
-						return &ttnpb.TxRequest{
-							Class:            ttnpb.CLASS_A,
-							DownlinkPaths:    paths,
-							Priority:         ttnpb.TxSchedulePriority_HIGH,
-							Rx1DataRateIndex: ttnpb.DATA_RATE_0,
-							Rx1Delay:         getDevice.MACState.CurrentParameters.Rx1Delay,
-							Rx1Frequency:     431000000,
-							Rx2DataRateIndex: getDevice.MACState.CurrentParameters.Rx2DataRateIndex,
-							Rx2Frequency:     getDevice.MACState.CurrentParameters.Rx2Frequency,
-							FrequencyPlanID:  test.EUFrequencyPlanID,
-						}
-					},
-					NsGsScheduleDownlinkResponse{
-						Error: errors.New("test").WithDetails(&ttnpb.ScheduleDownlinkErrorDetails{
-							PathErrors: []*ttnpb.ErrorDetails{
-								ttnpb.ErrorDetailsToProto(errors.DefineAborted(ulid.MustNew(0, test.Randy).String(), "aborted")),
-								ttnpb.ErrorDetailsToProto(errors.DefineResourceExhausted(ulid.MustNew(0, test.Randy).String(), "resource exhausted")),
-							},
-						}),
-					},
-					NsGsScheduleDownlinkResponse{
-						Error: errors.New("test").WithDetails(&ttnpb.ScheduleDownlinkErrorDetails{
-							PathErrors: []*ttnpb.ErrorDetails{
-								ttnpb.ErrorDetailsToProto(errors.DefineFailedPrecondition(ulid.MustNew(0, test.Randy).String(), "failed precondition")),
-							},
-						}),
-					},
-					NsGsScheduleDownlinkResponse{
-						Error: errors.New("test").WithDetails(&ttnpb.ScheduleDownlinkErrorDetails{
-							PathErrors: []*ttnpb.ErrorDetails{
-								ttnpb.ErrorDetailsToProto(errors.DefineResourceExhausted(ulid.MustNew(0, test.Randy).String(), "resource exhausted")),
-							},
-						}),
-					},
-				)
-				if !a.So(ok, should.BeTrue) {
-					t.Error("Scheduling assertion failed")
-					return false
-				}
-
-				lastUp := lastUplink(getDevice.MACState.RecentUplinks...)
-				if a.So(lastDown.CorrelationIDs, should.HaveLength, 1+len(lastUp.CorrelationIDs)) {
-					for _, cid := range lastUp.CorrelationIDs {
-						a.So(lastDown.CorrelationIDs, should.Contain, cid)
-					}
-				}
-
-				if !a.So(assertGetRxMetadataGatewayPeers(ctx, env.Cluster.GetPeer, peer124, peer3), should.BeTrue) {
-					return false
-				}
-
-				now = clock.Add(time.Second)
-
-				lastDown, ok = assertScheduleRxMetadataGateways(
-					ctx,
-					env.Cluster.Auth,
-					scheduleDownlink124Ch,
-					scheduleDownlink3Ch,
-					func() []byte {
-						b := []byte{
-							/* MHDR */
-							0b011_000_00,
-							/* MACPayload */
-							/** FHDR **/
-							/*** DevAddr ***/
-							devAddr[3], devAddr[2], devAddr[1], devAddr[0],
-							/*** FCtrl ***/
-=======
->>>>>>> 01c964a7
 							0b1_0_0_0_0001,
 							/*** FCnt ***/
 							0x42, 0x00,
@@ -4447,106 +4349,7 @@
 					ScheduleDownlinkFunc: MakeNsGsScheduleDownlinkChFunc(scheduleDownlink3Ch),
 				})
 
-<<<<<<< HEAD
-				if !a.So(assertGetRxMetadataGatewayPeers(ctx, env.Cluster.GetPeer, peer124, peer3), should.BeTrue) {
-					return false
-				}
-
-				now = clock.Add(time.Second)
-
-				lastDown, ok := assertScheduleRxMetadataGateways(
-					ctx,
-					env.Cluster.Auth,
-					scheduleDownlink124Ch,
-					scheduleDownlink3Ch,
-					func() []byte {
-						b := []byte{
-							/* MHDR */
-							0b011_000_00,
-							/* MACPayload */
-							/** FHDR **/
-							/*** DevAddr ***/
-							devAddr[3], devAddr[2], devAddr[1], devAddr[0],
-							/*** FCtrl ***/
-							0b1_0_0_1_0001,
-							/*** FCnt ***/
-							0x25, 0x00,
-						}
-
-						/** FOpts **/
-						b = append(b, test.Must(crypto.EncryptDownlink(
-							nwkSEncKey,
-							devAddr,
-							0x25,
-							[]byte{
-								/* DevStatusReq */
-								0x06,
-							},
-							true,
-						)).([]byte)...)
-
-						/* MIC */
-						mic := test.Must(crypto.ComputeDownlinkMIC(
-							sNwkSIntKey,
-							devAddr,
-							0,
-							0x25,
-							b,
-						)).([4]byte)
-						return append(b, mic[:]...)
-					}(),
-					func(paths ...*ttnpb.DownlinkPath) *ttnpb.TxRequest {
-						return &ttnpb.TxRequest{
-							Class:            ttnpb.CLASS_A,
-							DownlinkPaths:    paths,
-							Priority:         ttnpb.TxSchedulePriority_HIGH,
-							Rx1DataRateIndex: ttnpb.DATA_RATE_0,
-							Rx1Delay:         getDevice.MACState.CurrentParameters.Rx1Delay,
-							Rx1Frequency:     431000000,
-							Rx2DataRateIndex: getDevice.MACState.CurrentParameters.Rx2DataRateIndex,
-							Rx2Frequency:     getDevice.MACState.CurrentParameters.Rx2Frequency,
-							FrequencyPlanID:  test.EUFrequencyPlanID,
-						}
-					},
-					NsGsScheduleDownlinkResponse{
-						Error: errors.New("test").WithDetails(&ttnpb.ScheduleDownlinkErrorDetails{
-							PathErrors: []*ttnpb.ErrorDetails{
-								ttnpb.ErrorDetailsToProto(errors.DefineAborted(ulid.MustNew(0, test.Randy).String(), "aborted")),
-								ttnpb.ErrorDetailsToProto(errors.DefineResourceExhausted(ulid.MustNew(0, test.Randy).String(), "resource exhausted")),
-							},
-						}),
-					},
-					NsGsScheduleDownlinkResponse{
-						Error: errors.New("test").WithDetails(&ttnpb.ScheduleDownlinkErrorDetails{
-							PathErrors: []*ttnpb.ErrorDetails{
-								ttnpb.ErrorDetailsToProto(errors.DefineFailedPrecondition(ulid.MustNew(0, test.Randy).String(), "failed precondition")),
-							},
-						}),
-					},
-					NsGsScheduleDownlinkResponse{
-						Error: errors.New("test").WithDetails(&ttnpb.ScheduleDownlinkErrorDetails{
-							PathErrors: []*ttnpb.ErrorDetails{
-								ttnpb.ErrorDetailsToProto(errors.DefineResourceExhausted(ulid.MustNew(0, test.Randy).String(), "resource exhausted")),
-							},
-						}),
-					},
-				)
-				if !a.So(ok, should.BeTrue) {
-					t.Error("Scheduling assertion failed")
-					return false
-				}
-
-				lastUp := lastUplink(getDevice.MACState.RecentUplinks...)
-				if a.So(lastDown.CorrelationIDs, should.HaveLength, 1+len(lastUp.CorrelationIDs)) {
-					for _, cid := range lastUp.CorrelationIDs {
-						a.So(lastDown.CorrelationIDs, should.Contain, cid)
-					}
-				}
-
-				if !a.So(assertGetRxMetadataGatewayPeers(ctx, env.Cluster.GetPeer, peer124, peer3), should.BeTrue) {
-=======
 				if !a.So(assertGetGatewayPeers(ctx, env.Cluster.GetPeer, peer124, peer3), should.BeTrue) {
->>>>>>> 01c964a7
 					return false
 				}
 
