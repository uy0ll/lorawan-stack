--- conflicted
+++ resolved
@@ -232,30 +232,28 @@
 
   resetMacDescription:
     'Resetting the session context and MAC state will reset the end device to its initial (factory) state. This includes resetting the frame counters and any other persisted MAC setting on the end device. Over The Air Activation (OTAA) end devices will also lose their session context. This means that such devices must rejoin the network to continue operation. Activation-by-personalization (ABP) end devices will only reset the MAC state, while preserving up/downlink queues.',
-<<<<<<< HEAD
-
+
+  useAdrDescription:
+    'Controls whether the end device uses adaptive data rate. This will allow the network to adjust the employed data rate based on signal to noise ratio. This adaptively optimizes energy consumption, bandwidth and transmission power.',
+
+  adrMarginDescription:
+    'Signal-to-noise ratio (SNR) margin in dB that is taken into account in the Adaptive Data Rate (ADR) algorithm to optimize the data rate of the end device. A higher margin requires the end device to have a better SNR before the Network Server instructs a higher data rate for the end device to use.',
+
+  adrAckLimitDescription: 'This value changes the limit value defining the ADR back-off algorithm.',
+
+  adrAckDelayDescription: 'This value changes the delay value defining the ADR back-off algorithm.',
+
+  maxDutyCycleDescription:
+    'The maximum aggregated transmit duty cycle of the end device over all sub-bands. The allowed time-on-air is 1/N where N is the given value: 1 is 100%, 1024 is 0.97%, etc. This value is used for traffic shaping. All end devices must respect regional regulations regardless of this value.',
+
+  statusCountPeriodicityDescription:
+    'Number of uplink messages after which the end device status is requested. Set to 0 to disable requesting the device status based on the number of uplink messages.',
+
+  statusTimePeriodicityDescription:
+    'Interval to request the end device status. Set to 0 to disable requesting the end device status on an interval.',
+  
   skipPayloadCryptoOverride:
     'Skip payload crypto disables the application layer encryption of LoRaWAN frames. This causes the Application Server to forward the messages without any processing, such as payload formatters, to the integrations.  When doing so, the integrations are responsible for decryption and processing of the binary format in order to understand the message. This application-wide setting can be overwritten per end device using this overwrite setting.',
-=======
-  useAdrDescription:
-    'Controls whether the end device uses adaptive data rate. This will allow the network to adjust the employed data rate based on signal to noise ratio. This adaptively optimizes energy consumption, bandwidth and transmission power.',
-
-  adrMarginDescription:
-    'Signal-to-noise ratio (SNR) margin in dB that is taken into account in the Adaptive Data Rate (ADR) algorithm to optimize the data rate of the end device. A higher margin requires the end device to have a better SNR before the Network Server instructs a higher data rate for the end device to use.',
-
-  adrAckLimitDescription: 'This value changes the limit value defining the ADR back-off algorithm.',
-
-  adrAckDelayDescription: 'This value changes the delay value defining the ADR back-off algorithm.',
-
-  maxDutyCycleDescription:
-    'The maximum aggregated transmit duty cycle of the end device over all sub-bands. The allowed time-on-air is 1/N where N is the given value: 1 is 100%, 1024 is 0.97%, etc. This value is used for traffic shaping. All end devices must respect regional regulations regardless of this value.',
-
-  statusCountPeriodicityDescription:
-    'Number of uplink messages after which the end device status is requested. Set to 0 to disable requesting the device status based on the number of uplink messages.',
-
-  statusTimePeriodicityDescription:
-    'Interval to request the end device status. Set to 0 to disable requesting the end device status on an interval.',
->>>>>>> d29409ee
 })
 
 const descriptions = Object.freeze({
@@ -472,32 +470,29 @@
   [TOOLTIP_IDS.RESET_MAC]: {
     description: m.resetMacDescription,
   },
-<<<<<<< HEAD
+  [TOOLTIP_IDS.ADR_USE]: {
+    description: m.useAdrDescription,
+  },
+  [TOOLTIP_IDS.ADR_MARGIN]: {
+    description: m.adrMarginDescription,
+  },
+  [TOOLTIP_IDS.ADR_ACK_DELAY]: {
+    description: m.adrAckDelayDescription,
+  },
+  [TOOLTIP_IDS.ADR_ACK_LIMIT]: {
+    description: m.adrAckLimitDescription,
+  },
+  [TOOLTIP_IDS.MAX_DUTY_CYCLE]: {
+    description: m.maxDutyCycleDescription,
+  },
+  [TOOLTIP_IDS.STATUS_COUNT_PERIODICITY]: {
+    description: m.statusCountPeriodicityDescription,
+  },
+  [TOOLTIP_IDS.STATUS_TIME_PERIODICITY]: {
+    description: m.statusTimePeriodicityDescription,
+  },
   [TOOLTIP_IDS.SKIP_PAYLOAD_CRYPTO_OVERRIDE]: {
     description: m.skipPayloadCryptoOverride,
-=======
-  [TOOLTIP_IDS.ADR_USE]: {
-    description: m.useAdrDescription,
-  },
-  [TOOLTIP_IDS.ADR_MARGIN]: {
-    description: m.adrMarginDescription,
-  },
-  [TOOLTIP_IDS.ADR_ACK_DELAY]: {
-    description: m.adrAckDelayDescription,
-  },
-  [TOOLTIP_IDS.ADR_ACK_LIMIT]: {
-    description: m.adrAckLimitDescription,
-  },
-  [TOOLTIP_IDS.MAX_DUTY_CYCLE]: {
-    description: m.maxDutyCycleDescription,
-  },
-  [TOOLTIP_IDS.STATUS_COUNT_PERIODICITY]: {
-    description: m.statusCountPeriodicityDescription,
-  },
-  [TOOLTIP_IDS.STATUS_TIME_PERIODICITY]: {
-    description: m.statusTimePeriodicityDescription,
->>>>>>> d29409ee
-  },
 })
 
 const links = Object.freeze({
